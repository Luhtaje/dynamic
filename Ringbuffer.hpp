--- conflicted
+++ resolved
@@ -4,10 +4,9 @@
 #include <memory>
 #include <iterator>
 #include <vector>
-#include <iostream>
 
-template<typename T>
-using ringBuffer = std::vector<T>;
+//template<typename T>
+//using RingBufferSharedPtr = shared_ptr<RingBuffer<T, Allocator>>;
 
 /// @brief Dynamic Ringbuffer is a dynamically growing std::container with support for queue, stack and priority queue adaptor functionality. 
 /// @tparam T type of the ringbuffer
@@ -16,7 +15,6 @@
 class RingBuffer
 {
 public:
-<<<<<<< HEAD
     
     RingBuffer(T a)
     {
@@ -34,38 +32,25 @@
         m_endIndex = b.m_endIndex;
         m_data = b.m_data;
     }
-
+	
+	//tester
     void increment(T, int);
-
+	
+	/// @brief Sorts ringbuffer so that logical head matches the first element in physical memory. 
+    /// @return Pointer to the first element
     RingBuffer data();
-    //size_type size();
-
-private:
-    std::shared_ptr<RingBuffer<T,Allocator>> next;
-    std::vector <T,Allocator> m_data;
-    size_t m_beginIndex;
-    size_t m_endIndex;
-=======
-   
-    //RingBuffer();
-    
-    /// @brief Sorts ringbuffer so that logical head matches the first element in physical memory. 
-    /// @return Pointer to the first element
-    T* data();
     //size_type size();
 
 private:
     std::vector <T,Allocator> m_data;/*< Underlying vector to store the data in the buffer*/
     size_t m_beginIndex; /*< Index to the first element in the buffer*/
     size_t m_endIndex;/*< Index to the last element in the buffer*/
->>>>>>> 9e36ca52
 };
 
-//Testing syntax stuff
+
 template<typename T, typename Allocator>
 void RingBuffer<T,Allocator>::increment(T type, int steps)
 {
-    std::vector<_Ty>::iterator = m_data.begin();
+    std::vector<T>::iterator = m_data.begin();
 }
-
 #endif /*MAIN_HPP*/